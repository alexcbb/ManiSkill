<<<<<<< HEAD
__version__ = "3.0.0.dev0"
=======
__version__ = "3.0.0.b0"
>>>>>>> b965aee0
# Configuration file for the Sphinx documentation builder.
#
# For the full list of built-in configuration values, see the documentation:
# https://www.sphinx-doc.org/en/master/usage/configuration.html

# -- Project information -----------------------------------------------------
# https://www.sphinx-doc.org/en/master/usage/configuration.html#project-information

project = "ManiSkill"
copyright = "2024, ManiSkill Contributors"
author = "ManiSkill Contributors"
release = __version__
version = __version__

# -- General configuration ---------------------------------------------------
# https://www.sphinx-doc.org/en/master/usage/configuration.html#general-configuration

extensions = [
    "sphinx.ext.autodoc",
    "sphinx.ext.mathjax",
    "sphinx.ext.viewcode",
    "sphinx_copybutton",
    "myst_parser",
    "sphinx_subfigure",
    "sphinxcontrib.video",
    "sphinx_togglebutton",
    "sphinx_design"
]

# https://myst-parser.readthedocs.io/en/latest/syntax/optional.html
myst_enable_extensions = ["colon_fence", "dollarmath"]
# https://github.com/executablebooks/MyST-Parser/issues/519#issuecomment-1037239655
myst_heading_anchors = 4

templates_path = ["_templates"]
exclude_patterns = []


# -- Options for HTML output -------------------------------------------------
# https://www.sphinx-doc.org/en/master/usage/configuration.html#options-for-html-output

html_theme = "pydata_sphinx_theme"
html_theme_options = {
    "use_edit_page_button": True,
    "icon_links": [
        {
            "name": "GitHub",
<<<<<<< HEAD
            "url": "https://github.com/haosulab/maniskill2",
=======
            "url": "https://github.com/haosulab/ManiSkill",
>>>>>>> b965aee0
            "icon": "fa-brands fa-github",
        }
    ],
    "external_links": [
<<<<<<< HEAD
        {"name": "Changelog", "url": "https://github.com/haosulab/maniskill2/releases"},
=======
        {"name": "Changelog", "url": "https://github.com/haosulab/ManiSkill/releases"},
>>>>>>> b965aee0
    ]

}
html_context = {
    "display_github": True,
    "github_user": "haosulab",
<<<<<<< HEAD
    "github_repo": "ManiSkill2",
    "github_version": "dev",
=======
    "github_repo": "ManiSkill",
    "github_version": "main",
>>>>>>> b965aee0
    "conf_py_path": "/source/",
    "doc_path": "docs/source"
}

html_static_path = ['_static']<|MERGE_RESOLUTION|>--- conflicted
+++ resolved
@@ -1,8 +1,4 @@
-<<<<<<< HEAD
-__version__ = "3.0.0.dev0"
-=======
 __version__ = "3.0.0.b0"
->>>>>>> b965aee0
 # Configuration file for the Sphinx documentation builder.
 #
 # For the full list of built-in configuration values, see the documentation:
@@ -29,7 +25,7 @@
     "sphinx_subfigure",
     "sphinxcontrib.video",
     "sphinx_togglebutton",
-    "sphinx_design"
+    "sphinx_design",
 ]
 
 # https://myst-parser.readthedocs.io/en/latest/syntax/optional.html
@@ -50,35 +46,21 @@
     "icon_links": [
         {
             "name": "GitHub",
-<<<<<<< HEAD
-            "url": "https://github.com/haosulab/maniskill2",
-=======
             "url": "https://github.com/haosulab/ManiSkill",
->>>>>>> b965aee0
             "icon": "fa-brands fa-github",
         }
     ],
     "external_links": [
-<<<<<<< HEAD
-        {"name": "Changelog", "url": "https://github.com/haosulab/maniskill2/releases"},
-=======
         {"name": "Changelog", "url": "https://github.com/haosulab/ManiSkill/releases"},
->>>>>>> b965aee0
-    ]
-
+    ],
 }
 html_context = {
     "display_github": True,
     "github_user": "haosulab",
-<<<<<<< HEAD
-    "github_repo": "ManiSkill2",
-    "github_version": "dev",
-=======
     "github_repo": "ManiSkill",
     "github_version": "main",
->>>>>>> b965aee0
     "conf_py_path": "/source/",
-    "doc_path": "docs/source"
+    "doc_path": "docs/source",
 }
 
-html_static_path = ['_static']+html_static_path = ["_static"]