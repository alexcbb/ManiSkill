--- conflicted
+++ resolved
@@ -5,10 +5,7 @@
 
 from mani_skill.agents.multi_agent import MultiAgent
 from mani_skill.envs.sapien_env import BaseEnv
-<<<<<<< HEAD
-=======
 from mani_skill.utils.wrappers.gymnasium import ManiSkillCPUGymWrapper
->>>>>>> b965aee0
 from tests.utils import (
     CONTROL_MODES_STATIONARY_SINGLE_ARM,
     ENV_IDS,
@@ -36,15 +33,10 @@
 @pytest.mark.parametrize("obs_mode", OBS_MODES)
 def test_envs_obs_modes(env_id, obs_mode):
     env = gym.make(env_id, obs_mode=obs_mode)
-<<<<<<< HEAD
-    obs, _ = env.reset()
-    assert_isinstance(obs, np.ndarray)
-=======
     env = ManiSkillCPUGymWrapper(env)
     obs, _ = env.reset()
     assert_isinstance(obs, [np.ndarray, bool, float, int])
 
->>>>>>> b965aee0
     action_space = env.action_space
     for _ in range(5):
         obs, rew, terminated, truncated, info = env.step(action_space.sample())
@@ -57,15 +49,9 @@
         for cam in obs["sensor_data"].keys():
             assert obs["sensor_data"][cam]["rgb"].shape == (128, 128, 3)
             assert obs["sensor_data"][cam]["depth"].shape == (128, 128, 1)
-<<<<<<< HEAD
-            assert obs["sensor_data"][cam]["depth"].dtype == np.uint16
-            assert obs["sensor_data"][cam]["segmentation"].shape == (128, 128, 1)
-            assert obs["sensor_data"][cam]["segmentation"].dtype == np.uint16
-=======
             assert obs["sensor_data"][cam]["depth"].dtype == np.int16
             assert obs["sensor_data"][cam]["segmentation"].shape == (128, 128, 1)
             assert obs["sensor_data"][cam]["segmentation"].dtype == np.int16
->>>>>>> b965aee0
             assert obs["sensor_param"][cam]["extrinsic_cv"].shape == (3, 4)
             assert obs["sensor_param"][cam]["intrinsic_cv"].shape == (3, 3)
             assert obs["sensor_param"][cam]["cam2world_gl"].shape == (4, 4)
@@ -74,9 +60,6 @@
         assert obs["pointcloud"]["xyzw"].shape == (num_pts, 4)
         assert obs["pointcloud"]["rgb"].shape == (num_pts, 3)
         assert obs["pointcloud"]["segmentation"].shape == (num_pts, 1)
-<<<<<<< HEAD
-        assert obs["pointcloud"]["segmentation"].dtype == np.uint16
-=======
         assert obs["pointcloud"]["segmentation"].dtype == np.int16
     env.close()
     del env
@@ -113,7 +96,6 @@
         assert obs["pointcloud"]["rgb"].shape == (1, num_pts, 3)
         assert obs["pointcloud"]["segmentation"].shape == (1, num_pts, 1)
         assert obs["pointcloud"]["segmentation"].dtype == torch.int16
->>>>>>> b965aee0
     env.close()
     del env
 
