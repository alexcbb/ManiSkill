--- conflicted
+++ resolved
@@ -1,10 +1,6 @@
 from setuptools import find_packages, setup
 
-<<<<<<< HEAD
-__version__ = "0.0.3"
-=======
 __version__ = "3.0.0.dev2"
->>>>>>> 057682d5
 
 long_description = """ManiSkill2 is a unified benchmark for learning generalizable robotic manipulation skills powered by [SAPIEN](https://sapien.ucsd.edu/). **It features 20 out-of-box task families with 2000+ diverse object models and 4M+ demonstration frames**. Moreover, it empowers fast visual input learning algorithms so that **a CNN-based policy can collect samples at about 2000 FPS with 1 GPU and 16 processes on a workstation**. The benchmark can be used to study a wide range of algorithms: 2D & 3D vision-based reinforcement learning, imitation learning, sense-plan-act, etc.
 
@@ -19,22 +15,14 @@
     author="ManiSkill contributors",
     url="https://github.com/haosulab/ManiSkill2",
     packages=find_packages(include=["mani_skill*"]),
-<<<<<<< HEAD
-    python_requires=">=3.9",
-=======
     python_requires=">=3.8",
->>>>>>> 057682d5
     setup_requires=["setuptools>=62.3.0"],
     install_requires=[
         "numpy>=1.22",
         "scipy",
         "dacite",
         "gymnasium==0.29.1",
-<<<<<<< HEAD
-        "sapien==3.0.0.dev1",
-=======
         "sapien==3.0.0.dev2",
->>>>>>> 057682d5
         "h5py",
         "pyyaml",
         "tqdm",
@@ -80,11 +68,8 @@
             "myst-parser",
             "sphinx-subfigure",
             "sphinxcontrib-video",
-<<<<<<< HEAD
-=======
             "sphinx-togglebutton",
             "sphinx_design",
->>>>>>> 057682d5
         ],
     },
 )