"""
Code for building scenes from the ReplicaCAD dataset https://aihabitat.org/datasets/replica_cad/

This code is also heavily commented to serve as a tutorial for how to build custom scenes from scratch and/or port scenes over from other datasets/simulators
"""

import json
import os.path as osp
from typing import Dict, List, Tuple, Union
from pathlib import Path

import numpy as np
import sapien
import torch
import transforms3d

from mani_skill import ASSET_DIR
from mani_skill.agents.robots.fetch import (
    Fetch,
    FETCH_UNIQUE_COLLISION_BIT,
    FETCH_BASE_COLLISION_BIT,
)
from mani_skill.envs.scene import ManiSkillScene
from mani_skill.utils.scene_builder import SceneBuilder
from mani_skill.utils.scene_builder.registration import register_scene_builder
from mani_skill.utils.structs.articulation import Articulation
from mani_skill.utils.structs.actor import Actor
from mani_skill.utils.structs.pose import Pose

DATASET_CONFIG_DIR = osp.join(osp.dirname(__file__), "metadata")

IGNORE_FETCH_COLLISION_STRS = ["mat", "rug", "carpet"]


@register_scene_builder("ReplicaCAD")
class ReplicaCADSceneBuilder(SceneBuilder):
    builds_lighting = True  # we set this true because the ReplicaCAD dataset defines some lighting for us so we don't need the default option from ManiSkill

    def __init__(self, env, robot_init_qpos_noise=0.02, include_staging_scenes=True):
        super().__init__(env, robot_init_qpos_noise)
        # Scene datasets from any source generally have several configurations, each of which may involve changing object geometries, poses etc.
        # You should store this configuration information in the self._rcad_scene_configs list, which permits the code to sample from when
        # simulating more than one scene or performing reconfiguration

        # for ReplicaCAD we have saved the list of all scene configuration files from the dataset to a local json file
        with open(osp.join(DATASET_CONFIG_DIR, "scene_configs.json")) as f:
            scene_config_json = json.load(f)
            self._rcad_scene_configs = scene_config_json["scenes"]
            if include_staging_scenes:
                self._rcad_scene_configs += scene_config_json["staging_scenes"]

        # cache navigable positions from files
        # assumes navigable position files saved
        self._rcad_navigable_positions = dict(
            (sc, None) for sc in self._rcad_scene_configs
        )
        self._rcad_scene_idx = None

    def build(self, scene: ManiSkillScene, scene_idx=0, **kwargs):
        """
        Given a ManiSkillScene, a sampled scene_idx, build/load the scene objects

        scene_idx is an index corresponding to a sampled scene config in self._rcad_scene_configs. The code should...
        TODO (stao): scene_idx should probably be replaced with scene config?

        TODO (stao): provide a simple way in maybe SceneBuilder to override how to decide if an object should be dynamic or not?
        """
        scene_cfg_path = self._rcad_scene_configs[scene_idx]

        # Keep track of movable and static objects and scene_idx for envs
        self._rcad_objects: Dict[str, Actor] = dict()
        self._rcad_movable_objects: Dict[str, Actor] = dict()
        self._rcad_scene_idx = scene_idx

        # We read the json config file describing the scene setup for the selected ReplicaCAD scene
        with open(
            osp.join(
                ASSET_DIR,
                "scene_datasets/replica_cad_dataset/configs/scenes",
                scene_cfg_path,
            ),
            "rb",
        ) as f:
            scene_json = json.load(f)

        # The complex part of porting over scene datasets is that each scene dataset often has it's own format and there is no
        # one size fits all solution to read that format and use it. The best way to port a scene dataset over is to look
        # at the configuration files, get a sense of the pattern and find how they reference .glb model files and potentially
        # decomposed convex meshes for physical simulation

        # ReplicaCAD stores the background model here
        background_template_name = osp.basename(
            scene_json["stage_instance"]["template_name"]
        )
        bg_path = str(
            ASSET_DIR
            / f"scene_datasets/replica_cad_dataset/stages/{background_template_name}.glb"
        )
        builder = scene.create_actor_builder()
        # Note all ReplicaCAD assets are rotated by 90 degrees as they use a different xyz convention to SAPIEN/ManiSkill.
        q = transforms3d.quaternions.axangle2quat(
            np.array([1, 0, 0]), theta=np.deg2rad(90)
        )
        bg_pose = sapien.Pose(q=q)

        # When creating objects that do not need to be moved ever, you must provide the pose of the object ahead of time
        # and use builder.build_static. Objects such as the scene background (also called a stage) fits in this category
        builder.add_visual_from_file(bg_path)
        builder.add_nonconvex_collision_from_file(bg_path)
        builder.initial_pose = bg_pose
        self.bg = builder.build_static(name="scene_background")

        # For the purposes of physical simulation, we disable collisions between the Fetch robot and the scene background
        self.disable_fetch_move_collisions(self.bg._bodies)

        # In scenes, there will always be dynamic objects, kinematic objects, and static objects.
        # In the case of ReplicaCAD there are only dynamic and static objects. Since dynamic objects can be moved during simulation
        # we need to keep track of the initial poses of each dynamic actor we create.
        self._rcad_default_object_poses = []
        obj_num = 0
        for obj_meta in scene_json["object_instances"]:

            # Again, for any dataset you will have to figure out how they reference object files
            # Note that ASSET_DIR will always refer to the ~/.ms_data folder or whatever MS_ASSET_DIR is set to
            obj_cfg_path = osp.join(
                ASSET_DIR,
                "scene_datasets/replica_cad_dataset/configs/objects",
                f"{osp.basename(obj_meta['template_name'])}.object_config.json",
            )
            with open(obj_cfg_path) as f:
                obj_cfg = json.load(f)
            visual_file = osp.join(osp.dirname(obj_cfg_path), obj_cfg["render_asset"])
            if "collision_asset" in obj_cfg:
                collision_file = osp.join(
                    osp.dirname(obj_cfg_path), obj_cfg["collision_asset"]
                )
            builder = scene.create_actor_builder()
            pos = obj_meta["translation"]
            rot = obj_meta["rotation"]
            # left multiplying by the offset quaternion we used for the stage/scene background as all assets in ReplicaCAD are rotated by 90 degrees
            pose = sapien.Pose(q=q) * sapien.Pose(pos, rot)

            actor_name = f'{obj_meta["template_name"]}_{obj_num}'
            # Neatly for simulation, ReplicaCAD specifies if an object is meant to be simulated as dynamic (can be moved like pots) or static (must stay still, like kitchen counters)
            if obj_meta["motion_type"] == "DYNAMIC":
                builder.add_visual_from_file(visual_file)
                if (
                    "use_bounding_box_for_collision" in obj_cfg
                    and obj_cfg["use_bounding_box_for_collision"]
                ):
                    # some dynamic objects do not have decomposed convex meshes and instead should use a simple bounding box for collision detection
                    # in this case we use the add_convex_collision_from_file function of SAPIEN which just creates a convex collision based on the visual mesh
                    builder.add_convex_collision_from_file(visual_file)
                else:
                    builder.add_multiple_convex_collisions_from_file(collision_file)
                actor = builder.build(name=actor_name)
                self._rcad_default_object_poses.append(
                    (actor, pose * sapien.Pose(p=[0, 0, 0.0]))
                )

                # Add dynamic objects to _rcad_movable_objects
                self._rcad_movable_objects[actor_name] = actor
            elif obj_meta["motion_type"] == "STATIC":
                builder.add_visual_from_file(visual_file)
                # for static (and dynamic) objects you don't need to use pre convex decomposed meshes and instead can directly
                # add the non convex collision mesh based on the visual mesh
<<<<<<< HEAD
                builder.add_nonconvex_collision_from_file(visual_file, pose=pose)
                actor = builder.build_static(name=actor_name)

            obj_num += 1

            # Add dynamic objects to _rcad_objects
            self._rcad_objects[actor_name] = actor

            # Certain objects, such as mats, rugs, and carpets, are on the ground and should not collide with the Fetch base
            if np.any([x in actor_name for x in IGNORE_FETCH_COLLISION_STRS]):
                self.disable_fetch_move_collisions(actor._bodies, and_base=True)
=======
                builder.add_nonconvex_collision_from_file(visual_file)
                builder.initial_pose = pose
                actor = builder.build_static(name=f"{obj_meta['template_name']}-{i}")
>>>>>>> 20fe8891

        # ReplicaCAD also provides articulated objects
        for i, articulated_meta in enumerate(
            scene_json["articulated_object_instances"]
        ):

            template_name = articulated_meta["template_name"]
            pos = articulated_meta["translation"]
            rot = articulated_meta["rotation"]
            urdf_path = osp.join(
                ASSET_DIR,
                f"scene_datasets/replica_cad_dataset/urdf/{template_name}/{template_name}.urdf",
            )
            urdf_loader = scene.create_urdf_loader()
            urdf_loader.name = f"{template_name}-{i}"
            urdf_loader.fix_root_link = articulated_meta["fixed_base"]
            urdf_loader.disable_self_collisions = True
            if "uniform_scale" in articulated_meta:
                urdf_loader.scale = articulated_meta["uniform_scale"]
            articulation = urdf_loader.load(urdf_path)
            pose = sapien.Pose(q=q) * sapien.Pose(pos, rot)
            self._rcad_default_object_poses.append((articulation, pose))

            # for now classify articulated objects as "movable" object
            self._rcad_movable_objects[articulation.name] = articulation
            self._rcad_objects[articulation.name] = articulation

        # ReplicaCAD also specifies where to put lighting
        with open(
            osp.join(
                ASSET_DIR,
                "scene_datasets/replica_cad_dataset/configs/lighting",
                f"{osp.basename(scene_json['default_lighting'])}.lighting_config.json",
            )
        ) as f:
            lighting_cfg = json.load(f)
        for light_cfg in lighting_cfg["lights"].values():
            # It appears ReplicaCAD only specifies point light sources so we only use those here
            if light_cfg["type"] == "point":
                light_pos_fixed = (
                    sapien.Pose(q=q) * sapien.Pose(p=light_cfg["position"])
                ).p
                # In SAPIEN, one can set color to unbounded values, higher just means more intense. ReplicaCAD provides color and intensity separately so
                # we multiply it together here. We also take absolute value of intensity since some scene configs write negative intensities (which result in black holes)
                scene.add_point_light(
                    light_pos_fixed,
                    color=np.array(light_cfg["color"]) * np.abs(light_cfg["intensity"]),
                )
        scene.set_ambient_light([0.3, 0.3, 0.3])

        if self._rcad_navigable_positions[self._rcad_scene_configs[scene_idx]] is None:
            npy_fp = (
                Path(ASSET_DIR)
                / "scene_datasets/replica_cad_dataset/configs/scenes"
                / (
                    Path(self._rcad_scene_configs[scene_idx]).stem
                    + f".{str(self.env.robot_uids)}.navigable_positions.npy"
                )
            )
            if npy_fp.exists():
                self._rcad_navigable_positions[self._rcad_scene_configs[scene_idx]] = (
                    np.load(npy_fp)
                )

    def initialize(self, env_idx: torch.Tensor):
        if self.env.robot_uids == "fetch":
            agent: Fetch = self.env.agent
            agent.reset(agent.RESTING_QPOS)

            if self.navigable_positions is not None:
                agent.robot.set_pose(
                    sapien.Pose(self.navigable_positions[0].tolist() + [0.001])
                )
            else:
                agent.robot.set_pose(sapien.Pose([-1.2, 0, 0.001]))

        else:
            raise NotImplementedError(self.env.robot_uids)
        for obj, pose in self._rcad_default_object_poses:
            obj.set_pose(pose)
            if isinstance(obj, Articulation):
                # note that during initialization you may only ever change poses/qpos of objects in scenes being reset
                obj.set_qpos(obj.qpos[0] * 0)
        # TODO (stao): settle objects for a few steps then save poses again on first run?

    def disable_fetch_move_collisions(self, bodies, and_base=False):
        for body in bodies:
            for cs in body.get_collision_shapes():
                cg = cs.get_collision_groups()
                cg[2] |= FETCH_UNIQUE_COLLISION_BIT
                if and_base:
                    cg[2] |= FETCH_BASE_COLLISION_BIT
                cs.set_collision_groups(cg)

    @property
    def scene_configs(self):
        return self._rcad_scene_configs

    @property
    def navigable_positions(self) -> np.ndarray:
        assert isinstance(
            self._rcad_scene_idx, int
        ), "Must build scene before getting navigable positions"
        return self._rcad_navigable_positions[
            self._rcad_scene_configs[self._rcad_scene_idx]
        ]

    @property
    def default_object_poses(
        self,
    ) -> Dict[Union[Actor, Articulation], Union[Pose, sapien.Pose]]:
        raise self._rcad_default_object_poses

    @property
    def scene_objects(self) -> Dict[str, Actor]:
        return self._rcad_objects

    @property
    def movable_objects(self) -> Dict[str, Actor]:
        return self._rcad_movable_objects<|MERGE_RESOLUTION|>--- conflicted
+++ resolved
@@ -117,8 +117,7 @@
         # In the case of ReplicaCAD there are only dynamic and static objects. Since dynamic objects can be moved during simulation
         # we need to keep track of the initial poses of each dynamic actor we create.
         self._rcad_default_object_poses = []
-        obj_num = 0
-        for obj_meta in scene_json["object_instances"]:
+        for obj_num, obj_meta in enumerate(scene_json["object_instances"]):
 
             # Again, for any dataset you will have to figure out how they reference object files
             # Note that ASSET_DIR will always refer to the ~/.ms_data folder or whatever MS_ASSET_DIR is set to
@@ -140,7 +139,7 @@
             # left multiplying by the offset quaternion we used for the stage/scene background as all assets in ReplicaCAD are rotated by 90 degrees
             pose = sapien.Pose(q=q) * sapien.Pose(pos, rot)
 
-            actor_name = f'{obj_meta["template_name"]}_{obj_num}'
+            actor_name = f'{obj_meta["template_name"]}-{obj_num}'
             # Neatly for simulation, ReplicaCAD specifies if an object is meant to be simulated as dynamic (can be moved like pots) or static (must stay still, like kitchen counters)
             if obj_meta["motion_type"] == "DYNAMIC":
                 builder.add_visual_from_file(visual_file)
@@ -164,11 +163,9 @@
                 builder.add_visual_from_file(visual_file)
                 # for static (and dynamic) objects you don't need to use pre convex decomposed meshes and instead can directly
                 # add the non convex collision mesh based on the visual mesh
-<<<<<<< HEAD
-                builder.add_nonconvex_collision_from_file(visual_file, pose=pose)
+                builder.add_nonconvex_collision_from_file(visual_file)
+                builder.initial_pose = pose
                 actor = builder.build_static(name=actor_name)
-
-            obj_num += 1
 
             # Add dynamic objects to _rcad_objects
             self._rcad_objects[actor_name] = actor
@@ -176,11 +173,6 @@
             # Certain objects, such as mats, rugs, and carpets, are on the ground and should not collide with the Fetch base
             if np.any([x in actor_name for x in IGNORE_FETCH_COLLISION_STRS]):
                 self.disable_fetch_move_collisions(actor._bodies, and_base=True)
-=======
-                builder.add_nonconvex_collision_from_file(visual_file)
-                builder.initial_pose = pose
-                actor = builder.build_static(name=f"{obj_meta['template_name']}-{i}")
->>>>>>> 20fe8891
 
         # ReplicaCAD also provides articulated objects
         for i, articulated_meta in enumerate(
