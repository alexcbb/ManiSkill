from __future__ import annotations

from collections import OrderedDict
from dataclasses import dataclass
from typing import TYPE_CHECKING, Dict, Sequence, Union

import numpy as np
import sapien
import sapien.render

from mani_skill.utils.structs import Actor, Articulation, Link
from mani_skill.utils.structs.pose import Pose
from mani_skill.utils.structs.types import Array

if TYPE_CHECKING:
    from mani_skill.envs.scene import ManiSkillScene

from mani_skill.utils import sapien_utils

from .base_sensor import BaseSensor, BaseSensorConfig


@dataclass
class CameraConfig(BaseSensorConfig):

    uid: str
    """uid (str): unique id of the camera"""
    pose: Pose
    """Pose of the camera"""
    width: int
    """width (int): width of the camera"""
    height: int
    """height (int): height of the camera"""
    fov: float = None
    """The field of view of the camera. Either fov or intrinsic must be given"""
    near: float = 0.01
    """near (float): near plane of the camera"""
    far: float = 100
    """far (float): far plane of the camera"""
    intrinsic: Array = None
    """intrinsics matrix of the camera. Either fov or intrinsic must be given"""
    entity_uid: str = None
    """entity_uid (str, optional): unique id of the entity to mount the camera. Defaults to None."""
    mount: Union[Actor, Link] = None
    """the Actor or Link to mount the camera on top of. This means the global pose of the mounted camera is now mount.pose * local_pose"""
    hide_link: bool = False
    """hide_link (bool, optional): whether to hide the link to mount the camera. Defaults to False."""
    texture_names: Sequence[str] = ("Color", "PositionSegmentation")
    """texture_names (Sequence[str], optional): texture names to render. Defaults to ("Color", "PositionSegmentation"). Note that the renderign speed will not really change if you remove PositionSegmentation"""

    def __post_init__(self):
        self.pose = Pose.create(self.pose)

    def __repr__(self) -> str:
        return self.__class__.__name__ + "(" + str(self.__dict__) + ")"


def update_camera_cfgs_from_dict(
    camera_cfgs: Dict[str, CameraConfig], cfg_dict: Dict[str, dict]
):
    # Update CameraConfig to StereoDepthCameraConfig
    if cfg_dict.pop("use_stereo_depth", False):
        from .depth_camera import StereoDepthCameraConfig  # fmt: skip
        for name, cfg in camera_cfgs.items():
            camera_cfgs[name] = StereoDepthCameraConfig.fromCameraConfig(cfg)

    # First, apply global configuration
    for k, v in cfg_dict.items():
        if k in camera_cfgs:
            continue
        for cfg in camera_cfgs.values():
            if k == "add_segmentation":
                # TODO (stao): doesn't work this way anymore
                cfg.texture_names += ("Segmentation",)
            elif not hasattr(cfg, k):
                raise AttributeError(f"{k} is not a valid attribute of CameraConfig")
            else:
                setattr(cfg, k, v)
    # Then, apply camera-specific configuration
    for name, v in cfg_dict.items():
        if name not in camera_cfgs:
            continue

        # Update CameraConfig to StereoDepthCameraConfig
        if v.pop("use_stereo_depth", False):
            from .depth_camera import StereoDepthCameraConfig  # fmt: skip
            cfg = camera_cfgs[name]
            camera_cfgs[name] = StereoDepthCameraConfig.fromCameraConfig(cfg)

        cfg = camera_cfgs[name]
        for kk in v:
            assert hasattr(cfg, kk), f"{kk} is not a valid attribute of CameraConfig"
        cfg.__dict__.update(v)


def parse_camera_cfgs(camera_cfgs):
    if isinstance(camera_cfgs, (tuple, list)):
        return OrderedDict([(cfg.uid, cfg) for cfg in camera_cfgs])
    elif isinstance(camera_cfgs, dict):
        return OrderedDict(camera_cfgs)
    elif isinstance(camera_cfgs, CameraConfig):
        return OrderedDict([(camera_cfgs.uid, camera_cfgs)])
    else:
        raise TypeError(type(camera_cfgs))


class Camera(BaseSensor):
    """Implementation of the Camera sensor which uses the sapien Camera."""

    def __init__(
        self,
        camera_cfg: CameraConfig,
        scene: ManiSkillScene,
        articulation: Articulation = None,
    ):
        super().__init__(cfg=camera_cfg)

        self.camera_cfg = camera_cfg

        entity_uid = camera_cfg.entity_uid
        if camera_cfg.mount is not None:
            self.entity = camera_cfg.mount
        elif entity_uid is None:
            self.entity = None
        else:
            if articulation is None:
                pass
            else:
                # if given an articulation and entity_uid (as a string), find the correct link to mount on
                # this is just for convenience so robot configurations can pick link to mount to by string/id
                self.entity = sapien_utils.get_obj_by_name(
                    articulation.get_links(), entity_uid
                )
            if self.entity is None:
                raise RuntimeError(f"Mount entity ({entity_uid}) is not found")

        intrinsic = camera_cfg.intrinsic
        assert (camera_cfg.fov is None and intrinsic is not None) or (
            camera_cfg.fov is not None and intrinsic is None
        )

        # Add camera to scene. Add mounted one if a entity is given
        if self.entity is None:
            self.camera = scene.add_camera(
                name=camera_cfg.uid,
                pose=camera_cfg.pose,
                width=camera_cfg.width,
                height=camera_cfg.height,
                fovy=camera_cfg.fov,
                intrinsic=intrinsic,
                near=camera_cfg.near,
                far=camera_cfg.far,
            )
        else:
<<<<<<< HEAD
            self.camera = scene.add_mounted_camera(
=======
            self.camera = scene.add_camera(
>>>>>>> 2ba93b20
                name=camera_cfg.uid,
                mount=self.entity,
                pose=camera_cfg.pose,
                width=camera_cfg.width,
                height=camera_cfg.height,
                fovy=camera_cfg.fov,
                intrinsic=intrinsic,
                near=camera_cfg.near,
                far=camera_cfg.far,
            )

        if camera_cfg.hide_link:
            # TODO (stao): re-implement this
            from mani_skill import logger

            logger.warn(
                "camera hide_link option is not implemented yet so this won't be hidden"
            )

        # Filter texture names according to renderer type if necessary (legacy for Kuafu)
        self.texture_names = camera_cfg.texture_names

    def capture(self):
        self.camera.take_picture()

    def get_obs(self):
        images = {}
        for name in self.texture_names:
            image = self.get_picture(name)
            images[name] = image
        return images

    def get_picture(self, name: str):
        return self.camera.get_picture(name)

    # TODO (stao): Computing camera parameters on GPU sim is not that fast, especially with mounted cameras and for model_matrix computation.
    def get_params(self):
        return dict(
            extrinsic_cv=self.camera.get_extrinsic_matrix(),
            cam2world_gl=self.camera.get_model_matrix(),
            intrinsic_cv=self.camera.get_intrinsic_matrix(),
        )<|MERGE_RESOLUTION|>--- conflicted
+++ resolved
@@ -152,11 +152,7 @@
                 far=camera_cfg.far,
             )
         else:
-<<<<<<< HEAD
-            self.camera = scene.add_mounted_camera(
-=======
             self.camera = scene.add_camera(
->>>>>>> 2ba93b20
                 name=camera_cfg.uid,
                 mount=self.entity,
                 pose=camera_cfg.pose,
