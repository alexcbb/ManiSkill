from typing import Any, Dict, List

import torch

from mani_skill.envs.utils import randomization
from mani_skill.utils.geometry.rotation_conversions import quaternion_raw_multiply
from mani_skill.utils.registration import register_env
from mani_skill.utils.structs import Pose

from .planner import (
    TaskPlan,
    PickSubtask,
    PickSubtaskConfig,
)
from .subtask import SubtaskTrainEnv


PICK_OBS_EXTRA_KEYS = set(
    [
        "tcp_pose_wrt_base",
        "obj_pose_wrt_base",
        "is_grasped",
    ]
)


@register_env("PickSubtaskTrain-v0", max_episode_steps=200)
class PickSubtaskTrainEnv(SubtaskTrainEnv):
    """
    Task Description
    ----------------
    Add a task description here

    Randomizations
    --------------

    Success Conditions
    ------------------

    Visualization: link to a video/gif of the task being solved
    """

    pick_cfg = PickSubtaskConfig(
        horizon=200,
        ee_rest_thresh=0.05,
    )
    place_cfg = None
    navigate_cfg = None

    def __init__(
        self,
        *args,
        robot_uids="fetch",
        task_plans: List[TaskPlan] = [],
        **kwargs,
    ):

        tp0 = task_plans[0]
        assert len(tp0.subtasks) == 1 and isinstance(
            tp0.subtasks[0], PickSubtask
        ), f"Task plans for {self.__class__.__name__} must be one {PickSubtask.__name__} long"

        super().__init__(*args, robot_uids=robot_uids, task_plans=task_plans, **kwargs)

    # -------------------------------------------------------------------------------------------------
    # INIT RANDOMIZATION
    # -------------------------------------------------------------------------------------------------
    # TODO (arth): maybe check that obj won't fall when noise is added
    # -------------------------------------------------------------------------------------------------

    def _initialize_episode(self, env_idx, options):
        with torch.device(self.device):
            b = len(env_idx)

            if self.target_randomization:
                xyz = torch.zeros((b, 3))
                xyz[:, :2] = torch.rand((b, 2)) * 0.2 - 0.1
                xyz += self.subtask_objs[0].pose.p
                xyz[..., 2] += 0.005

                qs = quaternion_raw_multiply(
                    randomization.random_quaternions(
                        b, lock_x=True, lock_y=True, lock_z=False
                    ),
                    self.subtask_objs[0].pose.q,
                )
                self.subtask_objs[0].set_pose(Pose.create_from_pq(xyz, qs))

            super()._initialize_episode(env_idx, options)

    # -------------------------------------------------------------------------------------------------

    # -------------------------------------------------------------------------------------------------
    # OBS AND INFO
    # -------------------------------------------------------------------------------------------------
    # Remove irrelevant obs for pick task from state dict
    # -------------------------------------------------------------------------------------------------

    def _get_obs_state_dict(self, info: Dict):
        state_dict = super()._get_obs_state_dict(info)

        state_dict_extra = dict()
        for key in PICK_OBS_EXTRA_KEYS:
            state_dict_extra[key] = state_dict["extra"][key]
        state_dict["extra"] = state_dict_extra

        return state_dict

    # -------------------------------------------------------------------------------------------------

    # -------------------------------------------------------------------------------------------------
    # REWARD
    # -------------------------------------------------------------------------------------------------

    def compute_dense_reward(self, obs: Any, action: torch.Tensor, info: Dict):
        with torch.device(self.device):
            reward = torch.zeros(self.num_envs)

            obj_pos = self.subtask_objs[0].pose.p
            rest_pos = self.ee_rest_world_pose.p
            tcp_pos = self.agent.tcp_pose.p

            # NOTE (arth): reward "steps" are as follows:
            #       - reaching_reward
            #       - if not grasped
            #           - not_grasped_reward
            #       - is_grasped_reward
            #       - if grasped
            #           - grasped_rewards
            #       - if grasped and ee_at_rest
            #           - static_reward
            #       - success_reward
            # ---------------------------------------------------
            # CONDITION CHECKERS
            # ---------------------------------------------------

            not_grasped = ~info["is_grasped"]
            not_grasped_reward = torch.zeros_like(reward[not_grasped])

            is_grasped = info["is_grasped"]
            is_grasped_reward = torch.zeros_like(reward[is_grasped])

            robot_ee_rest_and_grasped = (
                is_grasped & info["ee_rest"] & info["robot_rest"]
            )
            robot_ee_rest_and_grasped_reward = torch.zeros_like(
                reward[robot_ee_rest_and_grasped]
            )

            # ---------------------------------------------------

            # reaching reward
            tcp_to_obj_dist = torch.norm(obj_pos - tcp_pos, dim=1)
            reaching_rew = 3 * (1 - torch.tanh(5 * tcp_to_obj_dist))
            reward += reaching_rew

            # penalty for ee moving too much when not grasping
            ee_vel = self.agent.tcp.linear_velocity
            ee_still_rew = 1 - torch.tanh(torch.norm(ee_vel, dim=1) / 5)
            reward += ee_still_rew

            # pick reward
            grasp_rew = 2 * info["is_grasped"]
            reward += grasp_rew

            # success reward
            success_rew = 3 * info["success"]
            reward += success_rew

            # encourage arm and torso in "resting" orientation
            arm_to_resting_diff = torch.norm(
                self.agent.robot.qpos[..., 3:-2] - self.resting_qpos,
                dim=1,
            )
            arm_resting_orientation_rew = 1 - torch.tanh(arm_to_resting_diff / 5)
            reward += arm_resting_orientation_rew

            # ---------------------------------------------------------------
            # colliisions
            step_no_col_rew = 3 * (
                1
                - torch.tanh(
                    3
                    * (
                        torch.clamp(
                            self.robot_force_mult * info["robot_force"],
                            min=self.robot_force_penalty_min,
                        )
                        - self.robot_force_penalty_min
                    )
                )
            )
            reward += step_no_col_rew

            # cumulative collision penalty
            cum_col_under_thresh_rew = (
                2
                * (
                    info["robot_cumulative_force"] < self.robot_cumulative_force_limit
                ).float()
            )
            reward += cum_col_under_thresh_rew
            # ---------------------------------------------------------------

            if torch.any(not_grasped):
                # penalty for torso moving up and down too much
                tqvel_z = self.agent.robot.qvel[..., 3][not_grasped]
                torso_not_moving_rew = 1 - torch.tanh(5 * torch.abs(tqvel_z))
                not_grasped_reward += torso_not_moving_rew

                # penalty for ee not over obj
                ee_over_obj_rew = 1 - torch.tanh(
                    5
                    * torch.norm(
                        obj_pos[..., :2][not_grasped] - tcp_pos[..., :2][not_grasped],
                        dim=1,
                    )
                )
                not_grasped_reward += ee_over_obj_rew

            if torch.any(is_grasped):
                # not_grasped reward has max of +2
                # so, we add +2 to grasped reward so reward only increases as task proceeds
                is_grasped_reward += 2

                # place reward
                ee_to_rest_dist = torch.norm(
                    tcp_pos[is_grasped] - rest_pos[is_grasped], dim=1
                )
                place_rew = 5 * (1 - torch.tanh(3 * ee_to_rest_dist))
                is_grasped_reward += place_rew

                # arm_to_resting_diff_again
                arm_to_resting_diff_again = torch.norm(
                    self.agent.robot.qpos[is_grasped, 3:-2] - self.resting_qpos,
                    dim=1,
                )
                arm_to_resting_diff_again_reward = 1 - torch.tanh(
                    arm_to_resting_diff_again / 5
                )
                is_grasped_reward += arm_to_resting_diff_again_reward

                # penalty for base moving or rotating too much
                bqvel = self.agent.robot.qvel[..., :3][is_grasped]
                base_still_rew = 1 - torch.tanh(torch.norm(bqvel, dim=1))
                is_grasped_reward += base_still_rew

                if torch.any(robot_ee_rest_and_grasped):
                    # increment to encourage robot and ee staying in rest
                    robot_ee_rest_and_grasped_reward += 2

                    qvel = self.agent.robot.qvel[..., :-2][robot_ee_rest_and_grasped]
                    static_rew = 1 - torch.tanh(torch.norm(qvel, dim=1))
                    robot_ee_rest_and_grasped_reward += static_rew

            # add rewards to specific envs
            reward[not_grasped] += not_grasped_reward
            reward[is_grasped] += is_grasped_reward
            reward[robot_ee_rest_and_grasped] += robot_ee_rest_and_grasped_reward

        return reward

    def compute_normalized_dense_reward(
        self, obs: Any, action: torch.Tensor, info: Dict
    ):
<<<<<<< HEAD
        max_reward = 24.0
=======
        max_reward = 27.0
>>>>>>> 2d952633
        return self.compute_dense_reward(obs=obs, action=action, info=info) / max_reward

    # -------------------------------------------------------------------------------------------------<|MERGE_RESOLUTION|>--- conflicted
+++ resolved
@@ -263,11 +263,7 @@
     def compute_normalized_dense_reward(
         self, obs: Any, action: torch.Tensor, info: Dict
     ):
-<<<<<<< HEAD
-        max_reward = 24.0
-=======
         max_reward = 27.0
->>>>>>> 2d952633
         return self.compute_dense_reward(obs=obs, action=action, info=info) / max_reward
 
     # -------------------------------------------------------------------------------------------------